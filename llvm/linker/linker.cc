--- conflicted
+++ resolved
@@ -4,9 +4,7 @@
 #include "llvm/IR/LLVMContext.h"
 #include "llvm/IR/LegacyPassManager.h"
 #include "llvm/IR/Module.h"
-<<<<<<< HEAD
 #include "llvm/payload/payload.h"
-=======
 #include "llvm/Support/FileSystem.h"
 #include "llvm/Support/Host.h"
 #include "llvm/Support/TargetRegistry.h"
@@ -14,7 +12,6 @@
 #include "llvm/Support/raw_ostream.h"
 #include "llvm/Target/TargetMachine.h"
 #include "llvm/Target/TargetOptions.h"
->>>>>>> 40643801
 
 using namespace std;
 namespace sorbet::llvm::linker {
@@ -35,7 +32,7 @@
     std::error_code EC;
     auto name = dir + "/main.ll";
     ::llvm::raw_fd_ostream File(name, EC, ::llvm::sys::fs::F_Text);
-    TheModule.print(File, nullptr);
+    TheModule->print(File, nullptr);
 }
 
 void outputObjectFile() {
@@ -47,7 +44,7 @@
     ::llvm::InitializeAllAsmPrinters();
 
     auto TargetTriple = ::llvm::sys::getDefaultTargetTriple();
-    TheModule.setTargetTriple(TargetTriple);
+    TheModule->setTargetTriple(TargetTriple);
 
     std::string Error;
     auto Target = ::llvm::TargetRegistry::lookupTarget(TargetTriple, Error);
@@ -67,7 +64,7 @@
     auto RM = ::llvm::Optional<::llvm::Reloc::Model>();
     auto TheTargetMachine = Target->createTargetMachine(TargetTriple, CPU, Features, opt, RM);
 
-    TheModule.setDataLayout(TheTargetMachine->createDataLayout());
+    TheModule->setDataLayout(TheTargetMachine->createDataLayout());
 
     std::error_code EC;
     ::llvm::raw_fd_ostream dest(dir + "/main.o", EC, ::llvm::sys::fs::OF_None);
@@ -85,7 +82,7 @@
         return;
     }
 
-    pass.run(TheModule);
+    pass.run(*TheModule);
     dest.flush();
 }
 
@@ -96,13 +93,9 @@
     auto BB = ::llvm::BasicBlock::Create(TheContext, "entry", TheFunction);
     Builder.SetInsertPoint(BB);
     Builder.CreateRet(::llvm::ConstantInt::getTrue(TheContext));
-<<<<<<< HEAD
-    TheModule->print(::llvm::errs(), nullptr);
-=======
 
     outputLLVM();
     outputObjectFile();
->>>>>>> 40643801
 }
 
 } // namespace sorbet::llvm::linker